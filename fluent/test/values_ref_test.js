'use strict';

import assert from 'assert';
import ftl from "@fluent/dedent";

import FluentBundle from '../src/bundle';

suite('Referencing values', function(){
  let bundle, args, errs;

  suiteSetup(function() {
    bundle = new FluentBundle('en-US', { useIsolating: false });
    bundle.addMessages(ftl`
      key1 = Value 1
      -key2 = { $sel ->
          [a] A2
         *[b] B2
      }
      key3 = Value { 3 }
      -key4 = { $sel ->
          [a] A{ 4 }
         *[b] B{ 4 }
      }
      key5 =
          .a = A5
          .b = B5

      ref1 = { key1 }
      ref2 = { -key2 }
      ref3 = { key3 }
      ref4 = { -key4 }
      ref5 = { key5 }

      ref6 = { -key2(sel: "a") }
      ref7 = { -key2(sel: "b") }

      ref8 = { -key4(sel: "a") }
      ref9 = { -key4(sel: "b") }

      ref10 = { key5.a }
      ref11 = { key5.b }
      ref12 = { key5.c }

      ref13 = { key6 }
      ref14 = { key6.a }

      ref15 = { -key6 }
      ref16 = { -key6.a ->
          *[a] A
      }
      `);
  });

  setup(function() {
    errs = [];
  });

  test('references the value', function(){
    const msg = bundle.getMessage('ref1');
    const val = bundle.formatPattern(msg.value, args, errs);
    assert.equal(val, 'Value 1');
    assert.equal(errs.length, 0);
  });

  test('references the default variant', function(){
    const msg = bundle.getMessage('ref2');
    const val = bundle.formatPattern(msg.value, args, errs);
    assert.equal(val, 'B2');
    assert.equal(errs.length, 0);
  });

  test('references the value if it is a pattern', function(){
    const msg = bundle.getMessage('ref3');
    const val = bundle.formatPattern(msg.value, args, errs);
    assert.equal(val, 'Value 3');
    assert.equal(errs.length, 0);
  });

  test('references the default variant if it is a pattern', function(){
    const msg = bundle.getMessage('ref4');
    const val = bundle.formatPattern(msg.value, args, errs);
    assert.equal(val, 'B4');
    assert.equal(errs.length, 0);
  });

  test('falls back to id if there is no value', function(){
    const msg = bundle.getMessage('ref5');
<<<<<<< HEAD
    const val = bundle.formatPattern(msg.value, args, errs);
    assert.strictEqual(val, 'key5');
    assert.ok(errs[0] instanceof ReferenceError); // no value
=======
    const val = bundle.format(msg, args, errs);
    assert.strictEqual(val, '{???}');
    assert.ok(errs[0] instanceof RangeError); // no default
>>>>>>> 69eec557
  });

  test('references the variants', function(){
    const msg_a = bundle.getMessage('ref6');
    const msg_b = bundle.getMessage('ref7');
    const val_a = bundle.formatPattern(msg_a.value, args, errs)
    const val_b = bundle.formatPattern(msg_b.value, args, errs)
    assert.strictEqual(val_a, 'A2');
    assert.strictEqual(val_b, 'B2');
    assert.equal(errs.length, 0);
  });

  test('references the variants which are patterns', function(){
    const msg_a = bundle.getMessage('ref8');
    const msg_b = bundle.getMessage('ref9');
    const val_a = bundle.formatPattern(msg_a.value, args, errs)
    const val_b = bundle.formatPattern(msg_b.value, args, errs)
    assert.strictEqual(val_a, 'A4');
    assert.strictEqual(val_b, 'B4');
    assert.equal(errs.length, 0);
  });

  test('references the attributes', function(){
    const msg_a = bundle.getMessage('ref10');
    const msg_b = bundle.getMessage('ref11');
<<<<<<< HEAD
    const val_a = bundle.formatPattern(msg_a.value, args, errs)
    const val_b = bundle.formatPattern(msg_b.value, args, errs)
=======
    const msg_c = bundle.getMessage('ref12');
    const val_a = bundle.format(msg_a, args, errs)
    const val_b = bundle.format(msg_b, args, errs)
    const val_c = bundle.format(msg_c, args, errs)
>>>>>>> 69eec557
    assert.strictEqual(val_a, 'A5');
    assert.strictEqual(val_b, 'B5');
    assert.strictEqual(val_c, '{key5.c}');
    assert.equal(errs.length, 1);
  });

  test('missing message reference', function(){
    const msg_a = bundle.getMessage('ref13');
    const msg_b = bundle.getMessage('ref14');
    const val_a = bundle.format(msg_a, args, errs)
    const val_b = bundle.format(msg_b, args, errs)
    assert.strictEqual(val_a, '{key6}');
    assert.strictEqual(val_b, '{key6}');
    assert.equal(errs.length, 2);
  });

  test('missing term reference', function(){
    const msg_a = bundle.getMessage('ref15');
    const msg_b = bundle.getMessage('ref16');
    const val_a = bundle.format(msg_a, args, errs)
    const val_b = bundle.format(msg_b, args, errs)
    assert.strictEqual(val_a, '{-key6}');
    assert.strictEqual(val_b, 'A');
    assert.equal(errs.length, 2);
  });

});<|MERGE_RESOLUTION|>--- conflicted
+++ resolved
@@ -85,15 +85,9 @@
 
   test('falls back to id if there is no value', function(){
     const msg = bundle.getMessage('ref5');
-<<<<<<< HEAD
     const val = bundle.formatPattern(msg.value, args, errs);
-    assert.strictEqual(val, 'key5');
+    assert.strictEqual(val, '{key5}');
     assert.ok(errs[0] instanceof ReferenceError); // no value
-=======
-    const val = bundle.format(msg, args, errs);
-    assert.strictEqual(val, '{???}');
-    assert.ok(errs[0] instanceof RangeError); // no default
->>>>>>> 69eec557
   });
 
   test('references the variants', function(){
@@ -119,15 +113,10 @@
   test('references the attributes', function(){
     const msg_a = bundle.getMessage('ref10');
     const msg_b = bundle.getMessage('ref11');
-<<<<<<< HEAD
+    const msg_c = bundle.getMessage('ref12');
     const val_a = bundle.formatPattern(msg_a.value, args, errs)
     const val_b = bundle.formatPattern(msg_b.value, args, errs)
-=======
-    const msg_c = bundle.getMessage('ref12');
-    const val_a = bundle.format(msg_a, args, errs)
-    const val_b = bundle.format(msg_b, args, errs)
-    const val_c = bundle.format(msg_c, args, errs)
->>>>>>> 69eec557
+    const val_c = bundle.formatPattern(msg_c.value, args, errs)
     assert.strictEqual(val_a, 'A5');
     assert.strictEqual(val_b, 'B5');
     assert.strictEqual(val_c, '{key5.c}');
@@ -137,8 +126,8 @@
   test('missing message reference', function(){
     const msg_a = bundle.getMessage('ref13');
     const msg_b = bundle.getMessage('ref14');
-    const val_a = bundle.format(msg_a, args, errs)
-    const val_b = bundle.format(msg_b, args, errs)
+    const val_a = bundle.formatPattern(msg_a.value, args, errs)
+    const val_b = bundle.formatPattern(msg_b.value, args, errs)
     assert.strictEqual(val_a, '{key6}');
     assert.strictEqual(val_b, '{key6}');
     assert.equal(errs.length, 2);
@@ -147,8 +136,8 @@
   test('missing term reference', function(){
     const msg_a = bundle.getMessage('ref15');
     const msg_b = bundle.getMessage('ref16');
-    const val_a = bundle.format(msg_a, args, errs)
-    const val_b = bundle.format(msg_b, args, errs)
+    const val_a = bundle.formatPattern(msg_a.value, args, errs)
+    const val_b = bundle.formatPattern(msg_b.value, args, errs)
     assert.strictEqual(val_a, '{-key6}');
     assert.strictEqual(val_b, 'A');
     assert.equal(errs.length, 2);
