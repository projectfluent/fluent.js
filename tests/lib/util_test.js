--- conflicted
+++ resolved
@@ -45,11 +45,7 @@
 
 
   beforeEach(function() {
-<<<<<<< HEAD
     ast = propertiesParser.parse(source);
-=======
-    ast = propertiesParser.parse(null, source);
->>>>>>> 18e29424
   });
 
   describe('simple strings and attributes', function(){
