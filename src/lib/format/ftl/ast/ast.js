--- conflicted
+++ resolved
@@ -17,17 +17,6 @@
   }
 }
 
-<<<<<<< HEAD
-class Identifier extends Node {
-  constructor(name) {
-    super();
-    this.type = 'Identifier';
-    this.name = name;
-  }
-}
-
-=======
->>>>>>> 5d00e2c5
 class String extends Node {
   constructor(source, elements) {
     super();
@@ -60,6 +49,7 @@
 class Placeable extends Node {
   constructor(expressions, source=null) {
     super();
+    this.type = 'Placeable';
     this.expressions = expressions;
     this.source = source;
   }
@@ -68,7 +58,7 @@
 class PlaceableExpression extends Node {
   constructor(expression, variants = null) {
     super();
-    this.type = 'Placeable';
+    this.type = 'PlaceableExpression';
     this.expression = expression;
     this.variants = variants;
   }
@@ -112,6 +102,7 @@
 class EntityReference extends Node {
   constructor(id) {
     super();
+    this.type = 'EntityReference';
     this.id = id;
   }
 }
@@ -127,6 +118,7 @@
 class TextElement extends Node {
   constructor(value) {
     super();
+    this.type = 'TextElement';
     this.value = value;
   }
 }
