--- conflicted
+++ resolved
@@ -31,10 +31,6 @@
     this.buildImports = buildImports;
     this.inline = inline;
 
-<<<<<<< HEAD
-    // what is that?
-=======
->>>>>>> 44b173b5
     var _imports_positions = [];
 
     var self = this;
