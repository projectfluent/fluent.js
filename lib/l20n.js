--- conflicted
+++ resolved
@@ -8,13 +8,6 @@
     },
   };
 
-<<<<<<< HEAD
-  function Resource() {
-    this.source = '';
-  }
-
-  function Context() {
-=======
   function Context() {
 
     var mData = {};
@@ -27,33 +20,22 @@
       return "I'm a string!";
       //return mData;
     }
->>>>>>> 02430bd6
 
     this.data = {};
     this.settings = {};
     this.isFrozen = {};
 
-<<<<<<< HEAD
-    this.addResource = addResource;
-    this.freeze = freeze;
-=======
     this.addResource = function() {};
     this.freeze = function() {
       listener();
-    };
->>>>>>> 02430bd6
 
     this.get = get;
     this.getEntity = function() {};
     this.getAttribute = function() {};
 
-<<<<<<< HEAD
-    this.addEventListener = addEventListener;
-=======
     this.addEventListener = function(type, listener) {
       listener = listener;
     };
->>>>>>> 02430bd6
     this.removeEventListener = function() {};
 
 
