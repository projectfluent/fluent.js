--- conflicted
+++ resolved
@@ -1,9 +1,8 @@
 'use strict';
 
-<<<<<<< HEAD
 var Promise = require('rsvp').Promise;
 
-var Entity = require('./compiler').Entity;
+var Resolver = require('./resolver');
 var getPluralRule = require('./plurals').getPluralRule;
 var L10nError = require('./errors').L10nError;
 var debug = require('./debug').debug;
@@ -17,96 +16,12 @@
 
 Context.prototype.reset = function(supported) {
   this.ready = this._fetchResources(supported);
-=======
-var L10nError = require('./errors').L10nError;
-var EventEmitter = require('./events').EventEmitter;
-var Locale = require('./locale').Locale;
-var PSEUDO_STRATEGIES = require('./pseudo').PSEUDO_STRATEGIES;
-var Resolver = require('./resolver');
-
-function Context(id) {
-  this.id = id;
-  this.isReady = false;
-  this.isLoading = false;
-
-  this.defaultLocale = 'en-US';
-  this.availableLocales = [];
-  this.supportedLocales = [];
-
-  this.resLinks = [];
-  this.locales = {};
-
-  this._emitter = new EventEmitter();
-}
-
-
-// Getting translations
-
-function getWithFallback(id) {
-  /* jshint -W084 */
-
-  if (!this.isReady) {
-    throw new L10nError('Context not ready');
-  }
-
-  var cur = 0;
-  var loc;
-  var locale;
-  while (loc = this.supportedLocales[cur]) {
-    locale = this.getLocale(loc);
-    if (!locale.isReady) {
-      // build without callback, synchronously
-      locale.build(null);
-    }
-    var entry = locale.entries[id];
-    if (entry === undefined) {
-      cur++;
-      warning.call(this, new L10nError(id + ' not found in ' + loc, id,
-                                       loc));
-      continue;
-    }
-    return entry;
-  }
-
-  error.call(this, new L10nError(id + ' not found', id));
-  return null;
-}
-
-Context.prototype.get = function(id, ctxdata) {
-  var entry = getWithFallback.call(this, id);
-  if (entry === null) {
-    return '';
-  }
-
-  return Resolver.formatValue(entry, ctxdata) || '';
-};
-
-Context.prototype.getEntity = function(id, ctxdata) {
-  var entry = getWithFallback.call(this, id);
-  if (entry === null) {
-    return null;
-  }
-
-  return Resolver.formatEntity(entry, ctxdata);
-};
-
-Context.prototype.getLocale = function getLocale(code) {
-  /* jshint -W093 */
-
-  var locales = this.locales;
-  if (locales[code]) {
-    return locales[code];
-  }
-
-  return locales[code] = new Locale(code, this);
->>>>>>> 491d9418
 };
 
 Context.prototype.formatValue = function(id, args) {
   return this.ready.then(this._fallback.bind(this, 'formatValue', id, args));
 };
 
-<<<<<<< HEAD
 Context.prototype.formatEntity = function(id, args) {
   return this.ready.then(this._fallback.bind(this, 'formatEntity', id, args));
 };
@@ -126,6 +41,7 @@
 
 Context.prototype._fetchResources = function(supported) {
   debug('fetching resources for', supported.join(', '));
+
 
   if (supported.length === 0) {
     return Promise.reject(
@@ -147,7 +63,7 @@
   if (entity) {
     debug(id, 'found in', lang);
     try {
-      return entity[method](this, args);
+      return Resolver[method](entity, this, args);
     } catch (e) {
       debug(id, 'in', lang, 'is broken:', e);
     }
@@ -173,10 +89,7 @@
       continue;
     }
     if (id in resource) {
-      if (resource[id] instanceof Entity) {
-        return resource[id];
-      }
-      return resource[id] = new Entity(id, resource[id], lang);
+      return resource[id];
     }
   }
   return undefined;
@@ -192,111 +105,5 @@
       return undefined;
   }
 };
-=======
-// Getting ready
-
-function negotiate(available, requested, defaultLocale) {
-  if (available.indexOf(requested[0]) === -1 ||
-      requested[0] === defaultLocale) {
-    return [defaultLocale];
-  } else {
-    return [requested[0], defaultLocale];
-  }
-}
-
-function freeze(supported) {
-  var locale = this.getLocale(supported[0]);
-  if (locale.isReady) {
-    setReady.call(this, supported);
-  } else {
-    locale.build(setReady.bind(this, supported));
-  }
-}
-
-function setReady(supported) {
-  this.supportedLocales = supported;
-  this.isReady = true;
-  this._emitter.emit('ready');
-}
-
-Context.prototype.registerLocales = function(defLocale, available) {
-  /* jshint boss:true */
-  this.availableLocales = [this.defaultLocale = defLocale];
-
-  if (available) {
-    for (var i = 0, loc; loc = available[i]; i++) {
-      if (this.availableLocales.indexOf(loc) === -1) {
-        this.availableLocales.push(loc);
-      }
-    }
-  }
-};
-
-Context.prototype.requestLocales = function requestLocales() {
-  if (this.isLoading && !this.isReady) {
-    throw new L10nError('Context not ready');
-  }
-
-  this.isLoading = true;
-  var requested = Array.prototype.slice.call(arguments);
-  if (requested.length === 0) {
-    throw new L10nError('No locales requested');
-  }
-
-  var reqPseudo = requested.filter(function(loc) {
-    return loc in PSEUDO_STRATEGIES;
-  });
-
-  var supported = negotiate(this.availableLocales.concat(reqPseudo),
-                            requested,
-                            this.defaultLocale);
-  freeze.call(this, supported);
-};
-
-
-// Events
-
-Context.prototype.addEventListener = function(type, listener) {
-  this._emitter.addEventListener(type, listener);
-};
-
-Context.prototype.removeEventListener = function(type, listener) {
-  this._emitter.removeEventListener(type, listener);
-};
-
-Context.prototype.ready = function(callback) {
-  if (this.isReady) {
-    setTimeout(callback);
-  }
-  this.addEventListener('ready', callback);
-};
-
-Context.prototype.once = function(callback) {
-  /* jshint -W068 */
-  if (this.isReady) {
-    setTimeout(callback);
-    return;
-  }
-
-  var callAndRemove = (function() {
-    this.removeEventListener('ready', callAndRemove);
-    callback();
-  }).bind(this);
-  this.addEventListener('ready', callAndRemove);
-};
-
-
-// Errors
-
-function warning(e) {
-  this._emitter.emit('warning', e);
-  return e;
-}
-
-function error(e) {
-  this._emitter.emit('error', e);
-  return e;
-}
->>>>>>> 491d9418
 
 exports.Context = Context;