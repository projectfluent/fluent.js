'use strict';

/* global Env, io */
/* global translateFragment, translateElement */
/* global setL10nAttributes, getL10nAttributes */
/* global PSEUDO_STRATEGIES */


// Public API
// XXX Rename to document.mozL10n

navigator.mozL10n = {
  env: null,
  ctx: null,
  observer: {
    _observer: null,
    start: function() {
      if (!this._observer) {
        this._observer =
          new MutationObserver(onMutations.bind(navigator.mozL10n));
      }
      return this._observer.observe(document, this.CONFIG);
    },
    stop: function() {
      return this._observer.disconnect();
    },
    CONFIG: {
      attributes: true,
      characterData: false,
      childList: true,
      subtree: true,
      attributeFilter: ['data-l10n-id', 'data-l10n-args']
    }
  },
  resources: [],
  rtlList: ['ar', 'he', 'fa', 'ps', 'qps-plocm', 'ur'],

  get: function get() {
    return 'xxx';
  },
  localize: function() {},
  translate: function() {},
  translateFragment: function(fragment) {
    return translateFragment.call(this, fragment);
  },
  setAttributes: setL10nAttributes,
  getAttributes: getL10nAttributes,

  ready: function(callback) {
    return this.ctx.ready.then(callback);
  },
  once: function(callback) {
    return this.ctx.ready.then(callback);
  },

  request: function(langs) {
<<<<<<< HEAD
    this.ctx = this.env.require(langs, this.resources);
    return this.ctx.ready.then(translateDocument.bind(this));
=======
    return this.env.requestLanguages(langs).then(
      translateDocument.bind(this));
>>>>>>> c107e486
  },

  readyState: 'complete',
  language: {},
  qps: PSEUDO_STRATEGIES
};

if (window.document) {
  init();
}

function init() {
  /* jshint boss:true */
  var nodes = document.head
                      .querySelectorAll('link[rel="localization"],' +
                                        'link[rel="manifest"]');
  for (var i = 0, node; node = nodes[i]; i++) {
    var type = node.getAttribute('rel') || node.nodeName.toLowerCase();
    switch (type) {
      case 'manifest':
        navigator.mozL10n.env = new Env(
          document.URL,
          io.loadJSON(node.getAttribute('href')));
        break;
      case 'localization':
        navigator.mozL10n.resources.push(node.getAttribute('href'));
        break;
    }
  }

<<<<<<< HEAD
  navigator.mozL10n.request(navigator.languages);
  navigator.mozL10n.observer.start();
=======
  navigator.mozL10n.ctx = navigator.mozL10n.env.createContext(
      navigator.mozL10n.resources);

  navigator.mozL10n.observer.start();
  navigator.mozL10n.ctx.ready.then(
      translateDocument.bind(navigator.mozL10n));
>>>>>>> c107e486

  window.addEventListener('languagechange', function langchange() {
    navigator.mozL10n.request(navigator.languages);
  });
}

function translateDocument(supported) {
  document.documentElement.lang = supported[0];
  document.documentElement.dir = getDirection(supported[0]);
  return translateFragment.call(this, document.documentElement).then(
      fireLocalizedEvent.bind(this, supported));
}

function fireLocalizedEvent(supported) {
  // XXX rename to mozDOMLocalized
  var event = new CustomEvent('localized', {
    'bubbles': false,
      'cancelable': false,
      'detail': {
        'languages': supported
      }
  });
  window.dispatchEvent(event);
}

function getDirection(lang) {
  return (navigator.mozL10n.rtlList.indexOf(lang) >= 0) ? 'rtl' : 'ltr';
}

function onMutations(mutations) {
  var mutation;

  for (var i = 0; i < mutations.length; i++) {
    mutation = mutations[i];
    if (mutation.type === 'childList') {
      var addedNode;

      for (var j = 0; j < mutation.addedNodes.length; j++) {
        addedNode = mutation.addedNodes[j];

        if (addedNode.nodeType !== Node.ELEMENT_NODE) {
          continue;
        }

        if (addedNode.childElementCount) {
          translateFragment.call(this, addedNode);
        } else if (addedNode.hasAttribute('data-l10n-id')) {
          translateElement.call(this, addedNode);
        }
      }
    }

    if (mutation.type === 'attributes') {
      translateElement.call(this, mutation.target);
    }
  }
}<|MERGE_RESOLUTION|>--- conflicted
+++ resolved
@@ -54,13 +54,8 @@
   },
 
   request: function(langs) {
-<<<<<<< HEAD
-    this.ctx = this.env.require(langs, this.resources);
+    this.ctx = this.env.createContext(langs, this.resources);
     return this.ctx.ready.then(translateDocument.bind(this));
-=======
-    return this.env.requestLanguages(langs).then(
-      translateDocument.bind(this));
->>>>>>> c107e486
   },
 
   readyState: 'complete',
@@ -91,17 +86,8 @@
     }
   }
 
-<<<<<<< HEAD
   navigator.mozL10n.request(navigator.languages);
   navigator.mozL10n.observer.start();
-=======
-  navigator.mozL10n.ctx = navigator.mozL10n.env.createContext(
-      navigator.mozL10n.resources);
-
-  navigator.mozL10n.observer.start();
-  navigator.mozL10n.ctx.ready.then(
-      translateDocument.bind(navigator.mozL10n));
->>>>>>> c107e486
 
   window.addEventListener('languagechange', function langchange() {
     navigator.mozL10n.request(navigator.languages);
